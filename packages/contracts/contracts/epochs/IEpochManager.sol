--- conflicted
+++ resolved
@@ -1,10 +1,6 @@
 // SPDX-License-Identifier: GPL-2.0-or-later
 
-<<<<<<< HEAD
-pragma solidity ^0.8.24;
-=======
 pragma solidity >=0.6.12 <0.9.0;
->>>>>>> a94a455f
 
 interface IEpochManager {
     // -- Configuration --
