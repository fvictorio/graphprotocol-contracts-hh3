// SPDX-License-Identifier: GPL-2.0-or-later

pragma solidity >=0.7.6 <0.9.0;
pragma abicoder v2;

interface Test {
    function test() external returns (uint256);
}

interface IHorizonStaking {
    struct Provision {
        // Service provider that created the provision
        address serviceProvider;
        // tokens in the provision
        uint256 tokens;
        // tokens that are being thawed (and will stop being slashable soon)
        uint256 tokensThawing;
        // timestamp of provision creation
        uint64 createdAt;
        // authority to slash the provision
        address verifier;
        // max amount that can be taken by the verifier when slashing, expressed in parts-per-million of the amount slashed
        uint32 maxVerifierCut;
        // time, in seconds, tokens must thaw before being withdrawn
        uint64 thawingPeriod;
    }

    // the new "Indexer" struct
    struct ServiceProviderInternal {
        // Tokens on the Service Provider stake (staked by the provider)
        uint256 tokensStaked;
        // Tokens used in allocations
        uint256 __DEPRECATED_tokensAllocated;
        // Tokens locked for withdrawal subject to thawing period
        uint256 __DEPRECATED_tokensLocked;
        // Block when locked tokens can be withdrawn
        uint256 __DEPRECATED_tokensLockedUntil;
        // tokens used in a provision
        uint256 tokensProvisioned;
        // tokens that initiated a thawing in any one of the provider's provisions
        uint256 tokensRequestedThaw;
        // tokens that have been removed from any one of the provider's provisions after thawing
        uint256 tokensFulfilledThaw;
        // provisions that take priority for undelegation force thawing
        bytes32[] forceThawProvisions;
    }

    struct ServiceProvider {
        // Tokens on the provider stake (staked by the provider)
        uint256 tokensStaked;
        // tokens used in a provision
        uint256 tokensProvisioned;
        // tokens that initiated a thawing in any one of the provider's provisions
        uint256 tokensRequestedThaw;
        // tokens that have been removed from any one of the provider's provisions after thawing
        uint256 tokensFulfilledThaw;
        // provisions that take priority for undelegation force thawing
        bytes32[] forceThawProvisions;
    }

    struct DelegationPool {
        uint32 __DEPRECATED_cooldownBlocks; // solhint-disable-line var-name-mixedcase
        uint32 __DEPRECATED_indexingRewardCut; // in PPM
        uint32 __DEPRECATED_queryFeeCut; // in PPM
        uint256 __DEPRECATED_updatedAtBlock; // Block when the pool was last updated
        uint256 tokens; // Total tokens as pool reserves
        uint256 shares; // Total shares minted in the pool
        mapping(address => Delegation) delegators; // Mapping of delegator => Delegation
    }

    struct Delegation {
        // shares owned by the delegator in the pool
        uint256 shares;
        // tokens delegated to the pool
        uint256 tokens;
        // Timestamp when locked tokens can be undelegated (after the timelock)
        uint256 tokensLockedUntil;
    }

    struct ThawRequest {
        // tokens that are being thawed by this request
        uint256 tokens;
        // the provision id to which this request corresponds to
        bytes32 provisionId;
        // the address that initiated the thaw request, allowed to remove the funds once thawed
        address owner;
        // the timestamp when the thawed funds can be removed from the provision
        uint64 thawingUntil;
        // the value of `ServiceProvider.tokensRequestedThaw` the moment the thaw request is created
        uint256 tokensRequestedThawSnapshot;
    }

    // whitelist/deny a verifier
    function allowVerifier(address verifier, bool allow) external;

    // deposit stake
    function stake(uint256 tokens) external;

    // create a provision
    function provision(uint256 tokens, address verifier, uint256 maxVerifierCut, uint256 thawingPeriod) external;

    // initiate a thawing to remove tokens from a provision
    function thaw(bytes32 provisionId, uint256 tokens) external returns (bytes32 thawRequestId);

    // moves thawed stake from a provision back into the provider's available stake
    function deprovision(bytes32 thawRequestId) external;

    // moves thawed stake from one provision into another provision
    function reprovision(bytes32 thawRequestId, bytes32 provisionId) external;

    // moves thawed stake back to the owner's account - stake is removed from the protocol
    function withdraw(bytes32 thawRequestId) external;

    // delegate tokens to a provider
    function delegate(address serviceProvider, uint256 tokens) external;

    // undelegate tokens
    function undelegate(
        address serviceProvider,
        uint256 tokens,
        bytes32[] calldata provisions
    ) external returns (bytes32 thawRequestId);

    // slash a service provider
<<<<<<< HEAD
    function slash(address serviceProvider, uint256 tokens, uint256 reward, address rewardsDestination) external;
=======
    function slash(bytes32 provisionId, uint256 tokens, uint256 verifierAmount) external;
>>>>>>> ce1d28f0

    // set the Service Provider's preferred provisions to be force thawed
    function setForceThawProvisions(bytes32[] calldata provisions) external;

    // total staked tokens to the provider
    // `ServiceProvider.tokensStaked + DelegationPool.serviceProvider.tokens`
    function getStake(address serviceProvider) external view returns (uint256 tokens);

    // staked tokens that are currently not provisioned, aka idle stake
    // `getStake(serviceProvider) - ServiceProvider.tokensProvisioned`
    function getIdleStake(address serviceProvider) external view returns (uint256 tokens);

    // staked tokens the provider can provision before hitting the delegation cap
    // `ServiceProvider.tokensStaked * Staking.delegationRatio - Provision.tokensProvisioned`
    function getCapacity(address serviceProvider) external view returns (uint256 tokens);

    // provisioned tokens that are not being used
    // `Provision.tokens - Provision.tokensThawing`
    function getTokensAvailable(address serviceProvider, address verifier) external view returns (uint256 tokens);

    function getServiceProvider(address serviceProvider) external view returns (ServiceProvider memory);

<<<<<<< HEAD
    function getProvision(address serviceProvider, address verifier) external view returns (Provision memory);
=======
    function getServiceProvider(address serviceProvider) external view returns (ServiceProvider memory);
>>>>>>> ce1d28f0

    /**
     * @notice Check if an operator is authorized for the caller on a specific verifier / data service.
     * @param _operator The address to check for auth
     * @param _serviceProvider The service provider on behalf of whom they're claiming to act
     * @param _verifier The verifier / data service on which they're claiming to act
     */
    function isAuthorized(address _operator, address _serviceProvider, address _verifier) external view returns (bool);
}<|MERGE_RESOLUTION|>--- conflicted
+++ resolved
@@ -122,11 +122,7 @@
     ) external returns (bytes32 thawRequestId);
 
     // slash a service provider
-<<<<<<< HEAD
     function slash(address serviceProvider, uint256 tokens, uint256 reward, address rewardsDestination) external;
-=======
-    function slash(bytes32 provisionId, uint256 tokens, uint256 verifierAmount) external;
->>>>>>> ce1d28f0
 
     // set the Service Provider's preferred provisions to be force thawed
     function setForceThawProvisions(bytes32[] calldata provisions) external;
@@ -149,11 +145,7 @@
 
     function getServiceProvider(address serviceProvider) external view returns (ServiceProvider memory);
 
-<<<<<<< HEAD
     function getProvision(address serviceProvider, address verifier) external view returns (Provision memory);
-=======
-    function getServiceProvider(address serviceProvider) external view returns (ServiceProvider memory);
->>>>>>> ce1d28f0
 
     /**
      * @notice Check if an operator is authorized for the caller on a specific verifier / data service.
