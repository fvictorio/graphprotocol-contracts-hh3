--- conflicted
+++ resolved
@@ -1,10 +1,6 @@
 // SPDX-License-Identifier: GPL-2.0-or-later
 
-<<<<<<< HEAD
-pragma solidity >=0.6.12 <0.9.0;
-=======
 pragma solidity >=0.7.6 <0.9.0;
->>>>>>> 7aa37984
 
 import { IController } from "./IController.sol";
 import { IManaged } from "./IManaged.sol";
