<p align="center">
  <a href="https://thegraph.com/"><img src="https://storage.thegraph.com/logos/grt.png" alt="The Graph" width="200"></a> 
</p>

<h3 align="center">The Graph Protocol</h3>
<h4 align="center">A decentralized network for querying and indexing blockchain data.</h4>

<p align="center">
  <a href="https://github.com/graphprotocol/contracts/actions/workflows/build.yml">
    <img src="https://github.com/graphprotocol/contracts/actions/workflows/build.yml/badge.svg" alt="Build">
  </a>
  <a href="https://github.com/graphprotocol/contracts/actions/workflows/ci.yml">
    <img src="https://github.com/graphprotocol/contracts/actions/workflows/ci.yml/badge.svg" alt="CI">
  </a>
  <a href="https://github.com/graphprotocol/contracts/actions/workflows/e2e.yml">
    <img src="https://github.com/graphprotocol/contracts/actions/workflows/e2e.yml/badge.svg" alt="E2E">
  </a>
</p>

<p align="center">
  <a href="#packages">Packages</a> •
  <a href="#development">Development</a> •
  <a href="#documentation">Docs</a> •
  <a href="#contributing">Contributing</a> •
  <a href="#security">Security</a> •
  <a href="#license">License</a>
</p>

---

[The Graph](https://thegraph.com/) is an indexing protocol for querying networks like Ethereum, IPFS, Polygon, and other blockchains. Anyone can build and Publish open APIs, called subgraphs, making data easily accessible.

## Packages

This repository is a Yarn workspaces monorepo containing the following packages:

| Package | Latest version | Description |
| --- | --- | --- |
| [contracts](./packages/contracts) | [![npm version](https://badge.fury.io/js/@graphprotocol%2Fcontracts.svg)](https://badge.fury.io/js/@graphprotocol%2Fcontracts) | Contracts enabling the open and permissionless decentralized network known as The Graph protocol. |
| [eslint-graph-config](./packages/eslint-graph-config) | [![npm version]()]() | Shared linting and formatting rules for TypeScript projects. |
<<<<<<< HEAD
| [sdk](./packages/sdk) | [![npm version](https://badge.fury.io/js/@graphprotocol%2Fsdk.svg)](https://badge.fury.io/js/@graphprotocol%2Fsdk) | TypeScript based SDK to interact with the protocol contracts |
| [solhint-graph-config](./packages/eslint-graph-config) | [![npm version]()]() | Shared linting and formatting rules for Solidity projects. |
| [subgraph-service](./packages/subgraph-service) | [![npm version]()]() | Contracts for the Subgraph data service in Graph Horizon. |
=======
| [horizon](./packages/horizon) | [![npm version]()]() | Contracts for Graph Horizon, the next iteration of The Graph protocol. |
| [sdk](./packages/sdk) | [![npm version](https://badge.fury.io/js/@graphprotocol%2Fsdk.svg)](https://badge.fury.io/js/@graphprotocol%2Fsdk) | TypeScript based SDK to interact with the protocol contracts |
| [solhint-graph-config](./packages/eslint-graph-config) | [![npm version]()]() | Shared linting and formatting rules for Solidity projects. |
>>>>>>> ce1d28f0
| [token-distribution](./packages/token-distribution) | - | Contracts managing token locks for network participants |


## Development

### Setup
To set up this project you'll need [git](https://git-scm.com) and [yarn](https://yarnpkg.com/) installed. Note that Yarn v4 is required to install the dependencies and build the project. 

From your command line:

```bash
# Enable Yarn v4
corepack enable
yarn set version stable

# Clone this repository
$ git clone https://github.com/graphprotocol/contracts

# Go into the repository
$ cd contracts

# Install dependencies
$ yarn

# Build projects
$ yarn build
```

### Versioning and publishing packages

We use [changesets](https://github.com/changesets/changesets) to manage package versioning, this ensures that all packages are versioned together in a consistent manner and helps with generating changelogs.

#### Step 1: Creating a changeset

A changeset is a file that describes the changes that have been made to the packages in the repository. To create a changeset, run the following command from the root of the repository:

```bash
$ yarn changeset
```

Changeset files are stored in the `.changeset` directory until they are packaged into a release. You can commit these files and even merge them into your main branch without publishing a release.

#### Step 2: Creating a package release

When you are ready to create a new package release, run the following command to package all changesets, this will also bump package versions and dependencies:

```bash
$ yarn changeset version
```

### Step 3: Tagging the release

__Note__: this step is meant to be run on the main branch.

After creating a package release, you will need to tag the release commit with the version number. To do this, run the following command from the root of the repository:

```bash
$ yarn changeset tag
$ git push --follow-tags
```

#### Step 4: Publishing a package release

__Note__: this step is meant to be run on the main branch.

Packages are published and distributed via NPM. To publish a package, run the following command from the root of the repository:

```bash
# Publish the package
$ yarn npm publish --access public --tag <tag>
```

Alternatively, there is a GitHub action that can be manually triggered to publish a package.

## Documentation

> Coming soon

For now, each package has its own README with more specific documentation you can check out.

## Contributing

Contributions are welcomed and encouraged! You can do so by:

- Creating an issue
- Opening a PR

If you are opening a PR, it is a good idea to first go to [The Graph Discord](https://discord.com/invite/vtvv7FP) or [The Graph Forum](https://forum.thegraph.com/) and discuss your idea! Discussions on the forum or Discord are another great way to contribute.

## Security

If you find a bug or security issue please go through the official channel, [The Graph Security Bounties on Immunefi](https://immunefi.com/bounty/thegraph/). Responsible disclosure procedures must be followed to receive bounties.

## License

Copyright &copy; 2021 The Graph Foundation

Licensed under [GPL license](LICENSE).<|MERGE_RESOLUTION|>--- conflicted
+++ resolved
@@ -38,15 +38,10 @@
 | --- | --- | --- |
 | [contracts](./packages/contracts) | [![npm version](https://badge.fury.io/js/@graphprotocol%2Fcontracts.svg)](https://badge.fury.io/js/@graphprotocol%2Fcontracts) | Contracts enabling the open and permissionless decentralized network known as The Graph protocol. |
 | [eslint-graph-config](./packages/eslint-graph-config) | [![npm version]()]() | Shared linting and formatting rules for TypeScript projects. |
-<<<<<<< HEAD
+| [horizon](./packages/horizon) | [![npm version]()]() | Contracts for Graph Horizon, the next iteration of The Graph protocol. |
 | [sdk](./packages/sdk) | [![npm version](https://badge.fury.io/js/@graphprotocol%2Fsdk.svg)](https://badge.fury.io/js/@graphprotocol%2Fsdk) | TypeScript based SDK to interact with the protocol contracts |
 | [solhint-graph-config](./packages/eslint-graph-config) | [![npm version]()]() | Shared linting and formatting rules for Solidity projects. |
 | [subgraph-service](./packages/subgraph-service) | [![npm version]()]() | Contracts for the Subgraph data service in Graph Horizon. |
-=======
-| [horizon](./packages/horizon) | [![npm version]()]() | Contracts for Graph Horizon, the next iteration of The Graph protocol. |
-| [sdk](./packages/sdk) | [![npm version](https://badge.fury.io/js/@graphprotocol%2Fsdk.svg)](https://badge.fury.io/js/@graphprotocol%2Fsdk) | TypeScript based SDK to interact with the protocol contracts |
-| [solhint-graph-config](./packages/eslint-graph-config) | [![npm version]()]() | Shared linting and formatting rules for Solidity projects. |
->>>>>>> ce1d28f0
 | [token-distribution](./packages/token-distribution) | - | Contracts managing token locks for network participants |
 
 
