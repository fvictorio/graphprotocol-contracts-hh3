import hre from 'hardhat'
import { expect } from 'chai'
import { BigNumber, constants, Wallet } from 'ethers'

import { AllocationExchange } from '../../build/types/AllocationExchange'
import { GraphToken } from '../../build/types/GraphToken'
import { IStaking } from '../../build/types/IStaking'

import { NetworkFixture } from '../lib/fixtures'
import { arrayify, joinSignature, SigningKey, solidityKeccak256 } from 'ethers/lib/utils'
import {
  deriveChannelKey,
  GraphNetworkContracts,
  randomAddress,
  randomHexBytes,
  toGRT,
<<<<<<< HEAD
} from '@graphprotocol/sdk'
import type { SignerWithAddress } from '@nomiclabs/hardhat-ethers/signers'
=======
  Account,
  advanceToNextEpoch,
} from '../lib/testHelpers'
import { arrayify, joinSignature, SigningKey, solidityKeccak256 } from 'ethers/lib/utils'
import { EpochManager } from '../../build/types/EpochManager'
>>>>>>> a667f7ab

const { AddressZero, MaxUint256 } = constants

interface Voucher {
  allocationID: string
  amount: BigNumber
  signature: string
}

describe('AllocationExchange', () => {
  let governor: SignerWithAddress
  let allocationExchangeOwner: SignerWithAddress
  let indexer: SignerWithAddress
  let authority: Wallet

  let fixture: NetworkFixture

  let contracts: GraphNetworkContracts
  let grt: GraphToken
  let staking: IStaking
  let allocationExchange: AllocationExchange
  let epochManager: EpochManager

  const graph = hre.graph()

  async function createVoucher(
    allocationID: string,
    amount: BigNumber,
    signerKey: string,
  ): Promise<Voucher> {
    const messageHash = solidityKeccak256(['address', 'uint256'], [allocationID, amount])
    const messageHashBytes = arrayify(messageHash)
    const key = new SigningKey(signerKey)
    const signature = key.signDigest(messageHashBytes)
    return {
      allocationID,
      amount,
      signature: joinSignature(signature),
    }
  }

  before(async function () {
    ;[indexer] = await graph.getTestAccounts()
    ;({ governor, allocationExchangeOwner } = await graph.getNamedAccounts())
    authority = Wallet.createRandom()

<<<<<<< HEAD
    fixture = new NetworkFixture(graph.provider)
    contracts = await fixture.load(governor)
    allocationExchange = contracts.AllocationExchange as AllocationExchange
    grt = contracts.GraphToken as GraphToken
    staking = contracts.Staking as IStaking
=======
    fixture = new NetworkFixture()
    ;({ grt, staking, epochManager } = await fixture.load(governor.signer))
    allocationExchange = (await deployment.deployContract(
      'AllocationExchange',
      governor.signer,
      grt.address,
      staking.address,
      governor.address,
      authority.address,
    )) as unknown as AllocationExchange
>>>>>>> a667f7ab

    // Give some funds to the indexer and approve staking contract to use funds on indexer behalf
    const indexerTokens = toGRT('100000')
    await grt.connect(governor).mint(indexer.address, indexerTokens)
    await grt.connect(indexer).approve(staking.address, indexerTokens)

    // Give some funds to the AllocationExchange
    const exchangeTokens = toGRT('2000')
    await grt.connect(governor).mint(allocationExchange.address, exchangeTokens)

    // Ensure the exchange is correctly setup
<<<<<<< HEAD
    await staking.connect(governor).setAssetHolder(allocationExchange.address, true)
    await allocationExchange.connect(allocationExchangeOwner).setAuthority(authority.address, true)
    await allocationExchange.connect(allocationExchangeOwner).approveAll()
=======
    await allocationExchange.connect(governor.signer).setAuthority(authority.address, true)
    await allocationExchange.approveAll()
>>>>>>> a667f7ab
  })

  beforeEach(async function () {
    await fixture.setUp()
  })

  afterEach(async function () {
    await fixture.tearDown()
  })

  async function setupAllocation(): Promise<string> {
    // Generate test data
    const channelKey = deriveChannelKey()
    const allocationID = channelKey.address
    const subgraphDeploymentID = randomHexBytes(32)
    const metadata = randomHexBytes(32)

    // Setup staking
    const stakeTokens = toGRT('100000')
    await staking.connect(indexer).stake(stakeTokens)
    await staking
      .connect(indexer)
      .allocateFrom(
        indexer.address,
        subgraphDeploymentID,
        stakeTokens,
        allocationID,
        metadata,
        await channelKey.generateProof(indexer.address),
      )
    return allocationID
  }

  describe('config', function () {
    it('should set an authority', async function () {
      // Set authority
      const newAuthority = randomAddress()
      const tx1 = allocationExchange
        .connect(allocationExchangeOwner)
        .setAuthority(newAuthority, true)
      await expect(tx1).emit(allocationExchange, 'AuthoritySet').withArgs(newAuthority, true)
      expect(await allocationExchange.authority(newAuthority)).eq(true)

      // Unset authority
      const tx2 = allocationExchange
        .connect(allocationExchangeOwner)
        .setAuthority(newAuthority, false)
      await expect(tx2).emit(allocationExchange, 'AuthoritySet').withArgs(newAuthority, false)
      expect(await allocationExchange.authority(newAuthority)).eq(false)
    })

    it('reject set an authority if not allowed', async function () {
      const newAuthority = randomAddress()
      const tx = allocationExchange.connect(indexer).setAuthority(newAuthority, true)
      await expect(tx).revertedWith('Only Governor can call')
    })

    it('reject set an empty authority', async function () {
      const newAuthority = AddressZero
      const tx = allocationExchange
        .connect(allocationExchangeOwner)
        .setAuthority(newAuthority, true)
      await expect(tx).revertedWith('Exchange: empty authority')
    })

    it('should allow to approve all tokens to staking contract', async function () {
      await allocationExchange.connect(allocationExchangeOwner).approveAll()
      const allowance = await grt.allowance(allocationExchange.address, staking.address)
      expect(allowance).eq(MaxUint256)
    })
  })

  describe('withdraw funds', function () {
    it('should withdraw to destination', async function () {
      const beforeExchangeBalance = await grt.balanceOf(allocationExchange.address)

      const destinationAddress = randomAddress()
      const amount = toGRT('1000')
      const tx = allocationExchange
        .connect(allocationExchangeOwner)
        .withdraw(destinationAddress, amount)
      await expect(tx)
        .emit(allocationExchange, 'TokensWithdrawn')
        .withArgs(destinationAddress, amount)

      const afterExchangeBalance = await grt.balanceOf(allocationExchange.address)
      const afterDestinationBalance = await grt.balanceOf(destinationAddress)

      expect(afterExchangeBalance).eq(beforeExchangeBalance.sub(amount))
      expect(afterDestinationBalance).eq(amount)
    })

    it('reject withdraw zero amount', async function () {
      const destinationAddress = randomAddress()
      const amount = toGRT('0')
      const tx = allocationExchange
        .connect(allocationExchangeOwner)
        .withdraw(destinationAddress, amount)
      await expect(tx).revertedWith('Exchange: empty amount')
    })

    it('reject withdraw to zero destination', async function () {
      const destinationAddress = AddressZero
      const amount = toGRT('1000')
      const tx = allocationExchange
        .connect(allocationExchangeOwner)
        .withdraw(destinationAddress, amount)
      await expect(tx).revertedWith('Exchange: empty destination')
    })

    it('reject withdraw if not allowed', async function () {
      const destinationAddress = randomAddress()
      const amount = toGRT('1000')
      const tx = allocationExchange.connect(indexer.address).withdraw(destinationAddress, amount)
      await expect(tx).revertedWith('Only Governor can call')
    })
  })

  describe('redeem vouchers', function () {
    it('redeem a voucher', async function () {
      const beforeExchangeBalance = await grt.balanceOf(allocationExchange.address)

      // Setup an active allocation
      const allocationID = await setupAllocation()
      await advanceToNextEpoch(epochManager)

      // Initiate a withdrawal
      const actualAmount = toGRT('2000') // <- withdraw amount
      const voucher = await createVoucher(allocationID, actualAmount, authority.privateKey)
      const tx = allocationExchange.connect(allocationExchangeOwner).redeem(voucher)
      await expect(tx)
        .emit(allocationExchange, 'AllocationRedeemed')
        .withArgs(allocationID, actualAmount)

      // Allocation must have collected the withdrawn tokens
      const allocation = await staking.allocations(allocationID)
      expect(allocation.collectedFees).eq(actualAmount)

      // AllocationExchange should have less funds
      const afterExchangeBalance = await grt.balanceOf(allocationExchange.address)
      expect(afterExchangeBalance).eq(beforeExchangeBalance.sub(actualAmount))
    })

    it('reject double spending of a voucher', async function () {
      // Setup an active allocation
      const allocationID = await setupAllocation()
      await advanceToNextEpoch(epochManager)

      // Initiate a withdrawal
      const actualAmount = toGRT('2000') // <- withdraw amount
      const voucher = await createVoucher(allocationID, actualAmount, authority.privateKey)

      // First redeem
      await allocationExchange.connect(allocationExchangeOwner).redeem(voucher)

      // Double spend the same voucher!
      await expect(
        allocationExchange.connect(allocationExchangeOwner).redeem(voucher),
      ).revertedWith('Exchange: allocation already redeemed')
    })

    it('reject redeem voucher for invalid allocation', async function () {
      // Use an invalid allocation
      const allocationID = '0xfefefefefefefefefefefefefefefefefefefefe'

      // Ensure the exchange is correctly setup
      await allocationExchange
        .connect(allocationExchangeOwner)
        .setAuthority(authority.address, true)
      await allocationExchange.connect(allocationExchangeOwner).approveAll()

      // Initiate a withdrawal
      const actualAmount = toGRT('2000') // <- withdraw amount
      const voucher = await createVoucher(allocationID, actualAmount, authority.privateKey)
      const tx = allocationExchange.connect(allocationExchangeOwner).redeem(voucher)
      await expect(tx).revertedWith('!collect')
    })

    it('reject redeem voucher not signed by the authority', async function () {
      // Initiate a withdrawal
      const actualAmount = toGRT('2000') // <- withdraw amount
      const voucher = await createVoucher(
        randomAddress(),
        actualAmount,
        Wallet.createRandom().privateKey, // <-- signed by anon
      )
      const tx = allocationExchange.connect(allocationExchangeOwner).redeem(voucher)
      await expect(tx).revertedWith('Exchange: invalid signer')
    })

    it('reject redeem voucher with empty amount', async function () {
      // Initiate a withdrawal
      const actualAmount = toGRT('0') // <- withdraw amount
      const voucher = await createVoucher(randomAddress(), actualAmount, authority.privateKey)
      const tx = allocationExchange.connect(allocationExchangeOwner).redeem(voucher)
      await expect(tx).revertedWith('Exchange: zero tokens voucher')
    })

    it('reject redeem voucher with invalid signature', async function () {
      const actualAmount = toGRT('2000') // <- withdraw amount
      const voucher = await createVoucher(randomAddress(), actualAmount, authority.privateKey)
      voucher.signature = '0x1234'
      const tx = allocationExchange.connect(allocationExchangeOwner).redeem(voucher)
      await expect(tx).revertedWith('Exchange: invalid signature')
    })
  })
})<|MERGE_RESOLUTION|>--- conflicted
+++ resolved
@@ -11,19 +11,13 @@
 import {
   deriveChannelKey,
   GraphNetworkContracts,
+  helpers,
   randomAddress,
   randomHexBytes,
   toGRT,
-<<<<<<< HEAD
 } from '@graphprotocol/sdk'
 import type { SignerWithAddress } from '@nomiclabs/hardhat-ethers/signers'
-=======
-  Account,
-  advanceToNextEpoch,
-} from '../lib/testHelpers'
-import { arrayify, joinSignature, SigningKey, solidityKeccak256 } from 'ethers/lib/utils'
 import { EpochManager } from '../../build/types/EpochManager'
->>>>>>> a667f7ab
 
 const { AddressZero, MaxUint256 } = constants
 
@@ -70,24 +64,11 @@
     ;({ governor, allocationExchangeOwner } = await graph.getNamedAccounts())
     authority = Wallet.createRandom()
 
-<<<<<<< HEAD
     fixture = new NetworkFixture(graph.provider)
     contracts = await fixture.load(governor)
     allocationExchange = contracts.AllocationExchange as AllocationExchange
     grt = contracts.GraphToken as GraphToken
-    staking = contracts.Staking as IStaking
-=======
-    fixture = new NetworkFixture()
-    ;({ grt, staking, epochManager } = await fixture.load(governor.signer))
-    allocationExchange = (await deployment.deployContract(
-      'AllocationExchange',
-      governor.signer,
-      grt.address,
-      staking.address,
-      governor.address,
-      authority.address,
-    )) as unknown as AllocationExchange
->>>>>>> a667f7ab
+    staking = contracts.Staking as unknown as IStaking
 
     // Give some funds to the indexer and approve staking contract to use funds on indexer behalf
     const indexerTokens = toGRT('100000')
@@ -99,14 +80,8 @@
     await grt.connect(governor).mint(allocationExchange.address, exchangeTokens)
 
     // Ensure the exchange is correctly setup
-<<<<<<< HEAD
-    await staking.connect(governor).setAssetHolder(allocationExchange.address, true)
-    await allocationExchange.connect(allocationExchangeOwner).setAuthority(authority.address, true)
-    await allocationExchange.connect(allocationExchangeOwner).approveAll()
-=======
-    await allocationExchange.connect(governor.signer).setAuthority(authority.address, true)
+    await allocationExchange.connect(governor).setAuthority(authority.address, true)
     await allocationExchange.approveAll()
->>>>>>> a667f7ab
   })
 
   beforeEach(async function () {
@@ -231,7 +206,7 @@
 
       // Setup an active allocation
       const allocationID = await setupAllocation()
-      await advanceToNextEpoch(epochManager)
+      await helpers.mineEpoch(epochManager)
 
       // Initiate a withdrawal
       const actualAmount = toGRT('2000') // <- withdraw amount
@@ -253,7 +228,7 @@
     it('reject double spending of a voucher', async function () {
       // Setup an active allocation
       const allocationID = await setupAllocation()
-      await advanceToNextEpoch(epochManager)
+      await helpers.mineEpoch(epochManager)
 
       // Initiate a withdrawal
       const actualAmount = toGRT('2000') // <- withdraw amount
