--- conflicted
+++ resolved
@@ -63,10 +63,7 @@
   let mockL2GRT: Account
   let mockL2Gateway: Account
   let mockL2GNS: Account
-<<<<<<< HEAD
-=======
   let mockL2Staking: Account
->>>>>>> 6dc88766
 
   let fixture: NetworkFixture
 
@@ -226,10 +223,6 @@
   }
 
   before(async function () {
-<<<<<<< HEAD
-    ;[me, other, governor, another, mockRouter, mockL2GRT, mockL2Gateway, mockL2GNS] =
-      await getAccounts()
-=======
     ;[
       me,
       other,
@@ -241,7 +234,6 @@
       mockL2GNS,
       mockL2Staking,
     ] = await getAccounts()
->>>>>>> 6dc88766
     // Dummy code on the mock router so that it appears as a contract
     await provider().send('hardhat_setCode', [mockRouter.address, '0x1234'])
     fixture = new NetworkFixture()
@@ -276,10 +268,7 @@
       mockL2GRT.address,
       mockL2Gateway.address,
       mockL2GNS.address,
-<<<<<<< HEAD
-=======
       mockL2Staking.address,
->>>>>>> 6dc88766
     )
   })
 
@@ -1035,11 +1024,7 @@
       expect(id).eq(toBN('0'))
     })
   })
-<<<<<<< HEAD
   describe('Subgraph transfer to L2', function () {
-=======
-  describe('Subgraph migration to L2', function () {
->>>>>>> 6dc88766
     const publishAndCurateOnSubgraph = async function (): Promise<Subgraph> {
       // Publish a named subgraph-0 -> subgraphDeployment0
       const subgraph0 = await publishNewSubgraph(me, newSubgraph0, gns)
@@ -1051,21 +1036,12 @@
     }
 
     const publishCurateAndSendSubgraph = async function (
-<<<<<<< HEAD
       beforeTransferCallback?: (subgraphID: string) => Promise<void>,
     ): Promise<Subgraph> {
       const subgraph0 = await publishAndCurateOnSubgraph()
 
       if (beforeTransferCallback != null) {
         await beforeTransferCallback(subgraph0.id)
-=======
-      beforeMigrationCallback?: (subgraphID: string) => Promise<void>,
-    ): Promise<Subgraph> {
-      const subgraph0 = await publishAndCurateOnSubgraph()
-
-      if (beforeMigrationCallback != null) {
-        await beforeMigrationCallback(subgraph0.id)
->>>>>>> 6dc88766
       }
 
       const maxSubmissionCost = toBN('100')
@@ -1136,13 +1112,8 @@
         expect(subgraphAfter.disabled).eq(true)
         expect(subgraphAfter.withdrawableGRT).eq(expectedRemainingTokens)
 
-<<<<<<< HEAD
         const transferred = await gns.subgraphTransferredToL2(subgraph0.id)
         expect(transferred).eq(true)
-=======
-        const migrated = await gns.subgraphMigratedToL2(subgraph0.id)
-        expect(migrated).eq(true)
->>>>>>> 6dc88766
 
         const expectedCallhookData = defaultAbiCoder.encode(
           ['uint8', 'uint256', 'address'],
@@ -1187,13 +1158,8 @@
         expect(subgraphAfter.disabled).eq(true)
         expect(subgraphAfter.withdrawableGRT).eq(expectedRemainingTokens)
 
-<<<<<<< HEAD
         const transferred = await legacyGNSMock.subgraphTransferredToL2(subgraphID)
         expect(transferred).eq(true)
-=======
-        const migrated = await legacyGNSMock.subgraphMigratedToL2(subgraphID)
-        expect(migrated).eq(true)
->>>>>>> 6dc88766
 
         const expectedCallhookData = defaultAbiCoder.encode(
           ['uint8', 'uint256', 'address'],
@@ -1281,7 +1247,6 @@
 
         await expect(tx).revertedWith('GNS: Must be active')
       })
-<<<<<<< HEAD
       it('rejects calls with more ETH than maxSubmissionCost + maxGas * gasPriceBid', async function () {
         const subgraph0 = await publishAndCurateOnSubgraph()
 
@@ -1295,8 +1260,6 @@
           })
         await expect(tx).revertedWith('INVALID_ETH_VALUE')
       })
-=======
->>>>>>> 6dc88766
       it('does not allow curators to burn signal after sending', async function () {
         const subgraph0 = await publishAndCurateOnSubgraph()
 
@@ -1496,11 +1459,7 @@
       })
       it('sets the curator signal to zero so they cannot withdraw', async function () {
         const subgraph0 = await publishCurateAndSendSubgraph(async (_subgraphId) => {
-<<<<<<< HEAD
           // We add another curator before transferring, so the the subgraph doesn't
-=======
-          // We add another curator before migrating, so the the subgraph doesn't
->>>>>>> 6dc88766
           // run out of withdrawable GRT and we can test that it denies the specific curator
           // because they have sent their signal to L2, not because the subgraph is out of GRT.
           await gns.connect(another.signer).mintSignal(_subgraphId, toGRT('1000'), toBN(0))
@@ -1629,11 +1588,7 @@
             },
           )
 
-<<<<<<< HEAD
         await expect(tx).revertedWith('!TRANSFERRED')
-=======
-        await expect(tx).revertedWith('!MIGRATED')
->>>>>>> 6dc88766
       })
 
       it('rejects calls for a subgraph that was deprecated', async function () {
@@ -1659,11 +1614,7 @@
             },
           )
 
-<<<<<<< HEAD
         await expect(tx).revertedWith('!TRANSFERRED')
-=======
-        await expect(tx).revertedWith('!MIGRATED')
->>>>>>> 6dc88766
       })
       it('rejects calls with zero maxSubmissionCost', async function () {
         const subgraph0 = await publishCurateAndSendSubgraph()
@@ -1687,7 +1638,6 @@
 
         await expect(tx).revertedWith('NO_SUBMISSION_COST')
       })
-<<<<<<< HEAD
       it('rejects calls with more ETH than maxSubmissionCost + maxGas * gasPriceBid', async function () {
         const subgraph0 = await publishCurateAndSendSubgraph()
 
@@ -1710,8 +1660,6 @@
 
         await expect(tx).revertedWith('INVALID_ETH_VALUE')
       })
-=======
->>>>>>> 6dc88766
       it('rejects calls if the curator has withdrawn the GRT', async function () {
         const subgraph0 = await publishCurateAndSendSubgraph()
         const afterSubgraph = await gns.subgraphs(subgraph0.id)
