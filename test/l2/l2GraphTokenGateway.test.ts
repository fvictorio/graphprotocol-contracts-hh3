import { expect, use } from 'chai'
import { constants, ContractTransaction, Signer, utils } from 'ethers'

import { L2GraphToken } from '../../build/types/L2GraphToken'
import { L2GraphTokenGateway } from '../../build/types/L2GraphTokenGateway'

import { L2FixtureContracts, NetworkFixture } from '../lib/fixtures'

import { FakeContract, smock } from '@defi-wonderland/smock'

import path from 'path'
import { Artifacts } from 'hardhat/internal/artifacts'
const ARTIFACTS_PATH = path.resolve('build/contracts')
const artifacts = new Artifacts(ARTIFACTS_PATH)
const reservoirMockAbi = artifacts.readArtifactSync('ReservoirMock').abi

use(smock.matchers)

import { getAccounts, toGRT, Account, toBN, getL2SignerFromL1 } from '../lib/testHelpers'
import { Interface } from 'ethers/lib/utils'

const { AddressZero } = constants

describe('L2GraphTokenGateway', () => {
  let me: Account
  let governor: Account
  let tokenSender: Account
  let l1Receiver: Account
  let l2Receiver: Account
  let mockRouter: Account
  let mockL1GRT: Account
  let mockL1Gateway: Account
  let pauseGuardian: Account
  let mockL1Reservoir: Account
  let fixture: NetworkFixture
  let arbSysMock: FakeContract

  let fixtureContracts: L2FixtureContracts
  let grt: L2GraphToken
  let l2GraphTokenGateway: L2GraphTokenGateway

  const senderTokens = toGRT('1000')
  const defaultData = '0x'
  const mockIface = new Interface(reservoirMockAbi)
  const notEmptyCallHookData = mockIface.encodeFunctionData('pow', [toBN(1), toBN(2), toBN(3)])
  const defaultDataWithNotEmptyCallHookData = utils.defaultAbiCoder.encode(
    ['bytes', 'bytes'],
    ['0x', notEmptyCallHookData],
  )

  before(async function () {
    ;[
      me,
      governor,
      tokenSender,
      l1Receiver,
      mockRouter,
      mockL1GRT,
      mockL1Gateway,
      l2Receiver,
      pauseGuardian,
      mockL1Reservoir,
    ] = await getAccounts()

    fixture = new NetworkFixture()
    fixtureContracts = await fixture.loadL2(governor.signer)
    ;({ grt, l2GraphTokenGateway } = fixtureContracts)

    // Give some funds to the token sender
    await grt.connect(governor.signer).mint(tokenSender.address, senderTokens)
  })

  beforeEach(async function () {
    await fixture.setUp()
    // Thanks to Livepeer: https://github.com/livepeer/arbitrum-lpt-bridge/blob/main/test/unit/L2/l2LPTGateway.test.ts#L86
    arbSysMock = await smock.fake('ArbSys', {
      address: '0x0000000000000000000000000000000000000064',
    })
    arbSysMock.sendTxToL1.returns(1)
  })

  afterEach(async function () {
    await fixture.tearDown()
  })

  context('> immediately after deploy', function () {
    describe('calculateL2TokenAddress', function () {
      it('should return the zero address', async function () {
        expect(await l2GraphTokenGateway.calculateL2TokenAddress(grt.address)).eq(AddressZero)
      })
    })

    describe('outboundTransfer', function () {
      it('reverts because it is paused', async function () {
        const tx = l2GraphTokenGateway
          .connect(tokenSender.signer)
          ['outboundTransfer(address,address,uint256,bytes)'](
            grt.address,
            l1Receiver.address,
            toGRT('10'),
            defaultData,
          )
        await expect(tx).revertedWith('Paused (contract)')
      })
    })

    describe('finalizeInboundTransfer', function () {
      it('revert because it is paused', async function () {
        const tx = l2GraphTokenGateway
          .connect(tokenSender.signer)
          .finalizeInboundTransfer(
            grt.address,
            tokenSender.address,
            l1Receiver.address,
            toGRT('10'),
            defaultData,
          )
        await expect(tx).revertedWith('Paused (contract)')
      })
    })

    describe('setL2Router', function () {
      it('is not callable by addreses that are not the governor', async function () {
        const tx = l2GraphTokenGateway.connect(tokenSender.signer).setL2Router(mockRouter.address)
        await expect(tx).revertedWith('Caller must be Controller governor')
      })
      it('sets router address', async function () {
        const tx = l2GraphTokenGateway.connect(governor.signer).setL2Router(mockRouter.address)
        await expect(tx).emit(l2GraphTokenGateway, 'L2RouterSet').withArgs(mockRouter.address)
        expect(await l2GraphTokenGateway.l2Router()).eq(mockRouter.address)
      })
    })

    describe('setL1TokenAddress', function () {
      it('is not callable by addreses that are not the governor', async function () {
        const tx = l2GraphTokenGateway
          .connect(tokenSender.signer)
          .setL1TokenAddress(mockL1GRT.address)
        await expect(tx).revertedWith('Caller must be Controller governor')
      })
      it('sets l2GRT', async function () {
        const tx = l2GraphTokenGateway.connect(governor.signer).setL1TokenAddress(mockL1GRT.address)
        await expect(tx).emit(l2GraphTokenGateway, 'L1TokenAddressSet').withArgs(mockL1GRT.address)
        expect(await l2GraphTokenGateway.l1GRT()).eq(mockL1GRT.address)
      })
    })

    describe('setL1CounterpartAddress', function () {
      it('is not callable by addreses that are not the governor', async function () {
        const tx = l2GraphTokenGateway
          .connect(tokenSender.signer)
          .setL1CounterpartAddress(mockL1Gateway.address)
        await expect(tx).revertedWith('Caller must be Controller governor')
      })
      it('sets L1Counterpart', async function () {
        const tx = l2GraphTokenGateway
          .connect(governor.signer)
          .setL1CounterpartAddress(mockL1Gateway.address)
        await expect(tx)
          .emit(l2GraphTokenGateway, 'L1CounterpartAddressSet')
          .withArgs(mockL1Gateway.address)
        expect(await l2GraphTokenGateway.l1Counterpart()).eq(mockL1Gateway.address)
      })
    })
    describe('Pausable behavior', () => {
      it('cannot be paused or unpaused by someone other than governor or pauseGuardian', async () => {
        let tx = l2GraphTokenGateway.connect(tokenSender.signer).setPaused(false)
        await expect(tx).revertedWith('Only Governor or Guardian can call')
        tx = l2GraphTokenGateway.connect(tokenSender.signer).setPaused(true)
        await expect(tx).revertedWith('Only Governor or Guardian can call')
      })
      it('can be paused and unpaused by the governor', async function () {
        let tx = l2GraphTokenGateway.connect(governor.signer).setPaused(false)
        await expect(tx).emit(l2GraphTokenGateway, 'PauseChanged').withArgs(false)
        await expect(await l2GraphTokenGateway.paused()).eq(false)
        tx = l2GraphTokenGateway.connect(governor.signer).setPaused(true)
        await expect(tx).emit(l2GraphTokenGateway, 'PauseChanged').withArgs(true)
        await expect(await l2GraphTokenGateway.paused()).eq(true)
      })
      describe('setPauseGuardian', function () {
        it('cannot be called by someone other than governor', async function () {
          const tx = l2GraphTokenGateway
            .connect(tokenSender.signer)
            .setPauseGuardian(pauseGuardian.address)
          await expect(tx).revertedWith('Caller must be Controller governor')
        })
        it('sets a new pause guardian', async function () {
          const tx = l2GraphTokenGateway
            .connect(governor.signer)
            .setPauseGuardian(pauseGuardian.address)
          await expect(tx)
            .emit(l2GraphTokenGateway, 'NewPauseGuardian')
            .withArgs(AddressZero, pauseGuardian.address)
        })
        it('allows a pause guardian to pause and unpause', async function () {
          await l2GraphTokenGateway.connect(governor.signer).setPauseGuardian(pauseGuardian.address)
          let tx = l2GraphTokenGateway.connect(pauseGuardian.signer).setPaused(false)
          await expect(tx).emit(l2GraphTokenGateway, 'PauseChanged').withArgs(false)
          await expect(await l2GraphTokenGateway.paused()).eq(false)
          tx = l2GraphTokenGateway.connect(pauseGuardian.signer).setPaused(true)
          await expect(tx).emit(l2GraphTokenGateway, 'PauseChanged').withArgs(true)
          await expect(await l2GraphTokenGateway.paused()).eq(true)
        })
      })
    })
  })

  context('> after configuring and unpausing', function () {
    const testValidOutboundTransfer = async function (signer: Signer, data: string) {
      const tx = l2GraphTokenGateway
        .connect(signer)
        ['outboundTransfer(address,address,uint256,bytes)'](
          mockL1GRT.address,
          l1Receiver.address,
          toGRT('10'),
          data,
        )
      const expectedId = 1
      await expect(tx)
        .emit(l2GraphTokenGateway, 'WithdrawalInitiated')
        .withArgs(
          mockL1GRT.address,
          tokenSender.address,
          l1Receiver.address,
          expectedId,
          0,
          toGRT('10'),
        )

      // Should use the L1 Gateway's interface, but both come from ITokenGateway
      const calldata = l2GraphTokenGateway.interface.encodeFunctionData('finalizeInboundTransfer', [
        mockL1GRT.address,
        tokenSender.address,
        l1Receiver.address,
        toGRT('10'),
        utils.defaultAbiCoder.encode(['uint256', 'bytes'], [0, []]),
      ])
      await expect(tx)
        .emit(l2GraphTokenGateway, 'TxToL1')
        .withArgs(tokenSender.address, mockL1Gateway.address, 1, calldata)

      // For some reason the call count doesn't work properly,
      // and each function call is counted 12 times.
      // Possibly related to https://github.com/defi-wonderland/smock/issues/85 ?
      //expect(arbSysMock.sendTxToL1).to.have.been.calledOnce
      expect(arbSysMock.sendTxToL1).to.have.been.calledWith(mockL1Gateway.address, calldata)
      const senderBalance = await grt.balanceOf(tokenSender.address)
      await expect(senderBalance).eq(toGRT('990'))
    }
    before(async function () {
      await fixture.configureL2Bridge(
        governor.signer,
        fixtureContracts,
        mockRouter.address,
        mockL1GRT.address,
        mockL1Gateway.address,
        mockL1Reservoir.address,
      )
    })

    describe('calculateL2TokenAddress', function () {
      it('returns the L2 token address', async function () {
        expect(await l2GraphTokenGateway.calculateL2TokenAddress(mockL1GRT.address)).eq(grt.address)
      })
      it('returns the zero address if the input is any other address', async function () {
        expect(await l2GraphTokenGateway.calculateL2TokenAddress(tokenSender.address)).eq(
          AddressZero,
        )
      })
    })

    describe('outboundTransfer', function () {
      it('reverts when called with the wrong token address', async function () {
        const tx = l2GraphTokenGateway
          .connect(tokenSender.signer)
          ['outboundTransfer(address,address,uint256,bytes)'](
            tokenSender.address,
            l1Receiver.address,
            toGRT('10'),
            defaultData,
          )
        await expect(tx).revertedWith('TOKEN_NOT_GRT')
      })
      it('burns tokens and triggers an L1 call', async function () {
        await grt.connect(tokenSender.signer).approve(l2GraphTokenGateway.address, toGRT('10'))
        await testValidOutboundTransfer(tokenSender.signer, defaultData)
      })
      it('decodes the sender address from messages sent by the router', async function () {
        await grt.connect(tokenSender.signer).approve(l2GraphTokenGateway.address, toGRT('10'))
        const routerEncodedData = utils.defaultAbiCoder.encode(
          ['address', 'bytes'],
          [tokenSender.address, defaultData],
        )
        await testValidOutboundTransfer(mockRouter.signer, routerEncodedData)
      })
      it('reverts when called with nonempty calldata', async function () {
        await grt.connect(tokenSender.signer).approve(l2GraphTokenGateway.address, toGRT('10'))
        const tx = l2GraphTokenGateway
          .connect(tokenSender.signer)
          ['outboundTransfer(address,address,uint256,bytes)'](
            mockL1GRT.address,
            l1Receiver.address,
            toGRT('10'),
            defaultDataWithNotEmptyCallHookData,
          )
        await expect(tx).revertedWith('CALL_HOOK_DATA_NOT_ALLOWED')
      })
      it('reverts when the sender does not have enough GRT', async function () {
        await grt.connect(tokenSender.signer).approve(l2GraphTokenGateway.address, toGRT('1001'))
        const tx = l2GraphTokenGateway
          .connect(tokenSender.signer)
          ['outboundTransfer(address,address,uint256,bytes)'](
            mockL1GRT.address,
            l1Receiver.address,
            toGRT('1001'),
            defaultData,
          )
        await expect(tx).revertedWith('ERC20: burn amount exceeds balance')
      })
    })

    describe('finalizeInboundTransfer', function () {
      const testValidFinalizeTransfer = async function (
        data: string,
      ): Promise<ContractTransaction> {
        const mockL1GatewayL2Alias = await getL2SignerFromL1(mockL1Gateway.address)
        await me.signer.sendTransaction({
          to: await mockL1GatewayL2Alias.getAddress(),
          value: utils.parseUnits('1', 'ether'),
        })
        const tx = l2GraphTokenGateway
          .connect(mockL1GatewayL2Alias)
          .finalizeInboundTransfer(
            mockL1GRT.address,
            tokenSender.address,
            l2Receiver.address,
            toGRT('10'),
            data,
          )
        await expect(tx)
          .emit(l2GraphTokenGateway, 'DepositFinalized')
          .withArgs(mockL1GRT.address, tokenSender.address, l2Receiver.address, toGRT('10'))

        await expect(tx).emit(grt, 'BridgeMinted').withArgs(l2Receiver.address, toGRT('10'))

        // Unchanged
        const senderBalance = await grt.balanceOf(tokenSender.address)
        await expect(senderBalance).eq(toGRT('1000'))
        // 10 newly minted GRT
        const receiverBalance = await grt.balanceOf(l2Receiver.address)
        await expect(receiverBalance).eq(toGRT('10'))
        return tx
      }
      it('reverts when called by an account that is not the gateway', async function () {
        const tx = l2GraphTokenGateway
          .connect(tokenSender.signer)
          .finalizeInboundTransfer(
            mockL1GRT.address,
            tokenSender.address,
            l2Receiver.address,
            toGRT('10'),
            defaultData,
          )
        await expect(tx).revertedWith('ONLY_COUNTERPART_GATEWAY')
      })
      it('reverts when called by an account that is the gateway but without the L2 alias', async function () {
        const tx = l2GraphTokenGateway
          .connect(mockL1Gateway.signer)
          .finalizeInboundTransfer(
            mockL1GRT.address,
            tokenSender.address,
            l2Receiver.address,
            toGRT('10'),
            defaultData,
          )
        await expect(tx).revertedWith('ONLY_COUNTERPART_GATEWAY')
      })
      it('mints and sends tokens when called by the aliased gateway', async function () {
        await testValidFinalizeTransfer(defaultData)
      })
<<<<<<< HEAD
      it('does not call any callhooks if the sender is not whitelisted', async function () {
        const reservoirMock = await smock.fake('ReservoirMock', {
          address: l2Receiver.address,
        })
        reservoirMock.pow.returns(1)
        await testValidFinalizeTransfer(defaultDataWithNotEmptyCallHookData)
        expect(reservoirMock.pow).to.not.have.been.called
      })
=======
>>>>>>> 061ab3f6
      it('calls a callhook if the sender is whitelisted', async function () {
        const reservoirMock = await smock.fake('ReservoirMock', {
          address: l2Receiver.address,
        })
<<<<<<< HEAD
        reservoirMock.pow.returns(1)
        await l2GraphTokenGateway
          .connect(governor.signer)
          .addToCallhookWhitelist(tokenSender.address)
=======
        rewardsManagerMock.pow.returns(1)
>>>>>>> 061ab3f6
        await testValidFinalizeTransfer(defaultDataWithNotEmptyCallHookData)
        expect(reservoirMock.pow).to.have.been.calledWith(toBN(1), toBN(2), toBN(3))
      })
      it('reverts if a callhook reverts', async function () {
        const reservoirMock = await smock.fake('ReservoirMock', {
          address: l2Receiver.address,
        })
<<<<<<< HEAD
        reservoirMock.pow.reverts()
        await l2GraphTokenGateway
          .connect(governor.signer)
          .addToCallhookWhitelist(tokenSender.address)
=======
        rewardsManagerMock.pow.reverts()
>>>>>>> 061ab3f6
        const mockL1GatewayL2Alias = await getL2SignerFromL1(mockL1Gateway.address)
        await me.signer.sendTransaction({
          to: await mockL1GatewayL2Alias.getAddress(),
          value: utils.parseUnits('1', 'ether'),
        })
        const tx = l2GraphTokenGateway
          .connect(mockL1GatewayL2Alias)
          .finalizeInboundTransfer(
            mockL1GRT.address,
            tokenSender.address,
            l2Receiver.address,
            toGRT('10'),
            defaultDataWithNotEmptyCallHookData,
          )
        await expect(tx).revertedWith('CALLHOOK_FAILED')
      })
    })
  })
})<|MERGE_RESOLUTION|>--- conflicted
+++ resolved
@@ -378,29 +378,11 @@
       it('mints and sends tokens when called by the aliased gateway', async function () {
         await testValidFinalizeTransfer(defaultData)
       })
-<<<<<<< HEAD
-      it('does not call any callhooks if the sender is not whitelisted', async function () {
-        const reservoirMock = await smock.fake('ReservoirMock', {
-          address: l2Receiver.address,
-        })
-        reservoirMock.pow.returns(1)
-        await testValidFinalizeTransfer(defaultDataWithNotEmptyCallHookData)
-        expect(reservoirMock.pow).to.not.have.been.called
-      })
-=======
->>>>>>> 061ab3f6
       it('calls a callhook if the sender is whitelisted', async function () {
         const reservoirMock = await smock.fake('ReservoirMock', {
           address: l2Receiver.address,
         })
-<<<<<<< HEAD
         reservoirMock.pow.returns(1)
-        await l2GraphTokenGateway
-          .connect(governor.signer)
-          .addToCallhookWhitelist(tokenSender.address)
-=======
-        rewardsManagerMock.pow.returns(1)
->>>>>>> 061ab3f6
         await testValidFinalizeTransfer(defaultDataWithNotEmptyCallHookData)
         expect(reservoirMock.pow).to.have.been.calledWith(toBN(1), toBN(2), toBN(3))
       })
@@ -408,14 +390,7 @@
         const reservoirMock = await smock.fake('ReservoirMock', {
           address: l2Receiver.address,
         })
-<<<<<<< HEAD
         reservoirMock.pow.reverts()
-        await l2GraphTokenGateway
-          .connect(governor.signer)
-          .addToCallhookWhitelist(tokenSender.address)
-=======
-        rewardsManagerMock.pow.reverts()
->>>>>>> 061ab3f6
         const mockL1GatewayL2Alias = await getL2SignerFromL1(mockL1Gateway.address)
         await me.signer.sendTransaction({
           to: await mockL1GatewayL2Alias.getAddress(),
