general:
  arbitrator: &arbitrator "0x113DC95e796836b8F0Fa71eE7fB42f221740c3B0" # Arbitration Council
  governor: &governor "0x3e43EF77fAAd296F65eF172E8eF06F8231c9DeAd" # Graph Council
  authority: &authority "0x79fd74da4c906509862c8fe93e87a9602e370bc4" # Authority that signs payment vouchers

contracts:
  Controller:
    calls:
      - fn: "setContractProxy"
        id: "0xe6876326c1291dfcbbd3864a6816d698cd591defc7aa2153d7f9c4c04016c89f" # keccak256('Curation')
        contractAddress: "${{Curation.address}}"
      - fn: "setContractProxy"
        id: "0x39605a6c26a173774ca666c67ef70cf491880e5d3d6d0ca66ec0a31034f15ea3" # keccak256('GNS')
        contractAddress: "${{GNS.address}}"
      - fn: "setContractProxy"
        id: "0xf942813d07d17b56de9a9afc8de0ced6e8c053bbfdcc87b7badea4ddcf27c307" # keccak256('DisputeManager')
        contractAddress: "${{DisputeManager.address}}"
      - fn: "setContractProxy"
        id: "0xc713c3df6d14cdf946460395d09af88993ee2b948b1a808161494e32c5f67063" # keccak256('EpochManager')
        contractAddress: "${{EpochManager.address}}"
      - fn: "setContractProxy"
        id: "0x966f1e8d8d8014e05f6ec4a57138da9be1f7c5a7f802928a18072f7c53180761" # keccak256('RewardsManager')
        contractAddress: "${{RewardsManager.address}}"
      - fn: "setContractProxy"
        id: "0x1df41cd916959d1163dc8f0671a666ea8a3e434c13e40faef527133b5d167034" # keccak256('Staking')
        contractAddress: "${{Staking.address}}"
      - fn: "setContractProxy"
        id: "0x45fc200c7e4544e457d3c5709bfe0d520442c30bbcbdaede89e8d4a4bbc19247" # keccak256('GraphToken')
        contractAddress: "${{L2GraphToken.address}}"
      - fn: "setContractProxy"
        id: "0xd362cac9cb75c10d67bcc0b7eeb0b1ef48bb5420b556c092d4fd7f758816fcf0" # keccak256('GraphTokenGateway')
        contractAddress: "${{L2GraphTokenGateway.address}}"
      - fn: "setContractProxy"
        id: "0x96ba401694892957e25e29c7a1e4171ae9945b5ee36339de79b199a530436e9e" # keccak256('Reservoir')
        contractAddress: "${{L2Reservoir.address}}"
  ServiceRegistry:
    proxy: true
    init:
      controller: "${{Controller.address}}"
  EpochManager:
    proxy: true
    init:
      controller: "${{Controller.address}}"
      lengthInBlocks: 1108 # 4 hours (in 13 second blocks)
  L2GraphToken:
    proxy: true
    init:
      owner: *governor
<<<<<<< HEAD
      initialSupply: "0"
  Curation:
    proxy: true
    init:
      controller: "${{Controller.address}}"
      bondingCurve: "${{BancorFormula.address}}"
      curationTokenMaster: "${{GraphCurationToken.address}}"
      reserveRatio: 500000 # 50% (parts per million)
      curationTaxPercentage: 10000 # 1% (parts per million)
      minimumCurationDeposit: "1000000000000000000" # 1 GRT
  DisputeManager:
    proxy: true
    init:
      controller: "${{Controller.address}}"
      arbitrator: *arbitrator
      minimumDeposit: "10000000000000000000000" # 10,000 GRT (in wei)
      fishermanRewardPercentage: 500000 # 50% (parts per million)
      idxSlashingPercentage: 25000 # 2.5% (parts per million)
      qrySlashingPercentage: 5000 # 0.5% (parts per million)
  GNS:
    proxy: true
    init:
      controller: "${{Controller.address}}"
      bondingCurve: "${{BancorFormula.address}}"
      subgraphNFT: "${{SubgraphNFT.address}}"
    calls:
      - fn: "approveAll"
  SubgraphNFT:
    init:
      governor: "${{Env.deployer}}"
    calls:
      - fn: "setTokenDescriptor"
        tokenDescriptor: "${{SubgraphNFTDescriptor.address}}"
      - fn: "setMinter"
        minter: "${{GNS.address}}"
  Staking:
    proxy: true
    init:
      controller: "${{Controller.address}}"
      minimumIndexerStake: "100000000000000000000000" # 100,000 GRT (in wei)
      thawingPeriod: 6646 # 10 days (in blocks)
      protocolPercentage: 10000 # 1% (parts per million)
      curationPercentage: 100000 # 10% (parts per million)
      channelDisputeEpochs: 2 # (in epochs)
      maxAllocationEpochs: 6 # Based on epoch length this is 28 days (in epochs)
      delegationUnbondingPeriod: 6 # Based on epoch length this is 28 days (in epochs)
      delegationRatio: 16 # 16x (delegated stake to indexer stake multiplier)
      rebateAlphaNumerator: 77 # rebateAlphaNumerator / rebateAlphaDenominator
      rebateAlphaDenominator: 100 # rebateAlphaNumerator / rebateAlphaDenominator
    calls:
      - fn: "setDelegationTaxPercentage"
        delegationTaxPercentage: 5000 # 0.5% (parts per million)
      - fn: "setSlasher"
        slasher: "${{DisputeManager.address}}"
        allowed: true
      - fn: "setAssetHolder"
        assetHolder: "${{AllocationExchange.address}}"
        allowed: true
  RewardsManager:
    proxy: true
    init:
      controller: "${{Controller.address}}"
  AllocationExchange:
    init:
      graphToken: "${{GraphToken.address}}"
      staking: "${{Staking.address}}"
      governor: *governor
      authority: *authority
    calls:
      - fn: "approveAll"
=======
>>>>>>> 061ab3f6
  L2GraphTokenGateway:
    proxy: true
    init:
      controller: "${{Controller.address}}"
  L2Reservoir:
    proxy: true
    init:
      controller: "${{Controller.address}}"
    calls:
      - fn: "approveRewardsManager"<|MERGE_RESOLUTION|>--- conflicted
+++ resolved
@@ -46,8 +46,6 @@
     proxy: true
     init:
       owner: *governor
-<<<<<<< HEAD
-      initialSupply: "0"
   Curation:
     proxy: true
     init:
@@ -117,8 +115,6 @@
       authority: *authority
     calls:
       - fn: "approveAll"
-=======
->>>>>>> 061ab3f6
   L2GraphTokenGateway:
     proxy: true
     init:
