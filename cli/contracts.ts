<<<<<<< HEAD
import { BaseContract, providers, Signer } from 'ethers'
=======
import {
  Contract,
  ContractFunction,
  ContractReceipt,
  ContractTransaction,
  providers,
  Signer,
} from 'ethers'
import { Provider } from '@ethersproject/providers'
import lodash from 'lodash'
import fs from 'fs'
>>>>>>> 7e5ac05d

import { AddressBook } from './address-book'
import { chainIdIsL2 } from './cross-chain'
import { logger } from './logging'
import { getContractAt } from './network'

import { EpochManager } from '../build/types/EpochManager'
import { DisputeManager } from '../build/types/DisputeManager'
import { Staking } from '../build/types/Staking'
import { ServiceRegistry } from '../build/types/ServiceRegistry'
import { Curation } from '../build/types/Curation'
import { RewardsManager } from '../build/types/RewardsManager'
import { GNS } from '../build/types/GNS'
import { GraphProxyAdmin } from '../build/types/GraphProxyAdmin'
import { GraphToken } from '../build/types/GraphToken'
import { Controller } from '../build/types/Controller'
import { BancorFormula } from '../build/types/BancorFormula'
import { IENS } from '../build/types/IENS'
import { GraphGovernance } from '../build/types/GraphGovernance'
import { AllocationExchange } from '../build/types/AllocationExchange'
import { SubgraphNFT } from '../build/types/SubgraphNFT'
import { GraphCurationToken } from '../build/types/GraphCurationToken'
import { SubgraphNFTDescriptor } from '../build/types/SubgraphNFTDescriptor'
import { L1GraphTokenGateway } from '../build/types/L1GraphTokenGateway'
import { L2GraphToken } from '../build/types/L2GraphToken'
import { L2GraphTokenGateway } from '../build/types/L2GraphTokenGateway'
import { BridgeEscrow } from '../build/types/BridgeEscrow'

export interface NetworkContracts {
  EpochManager: EpochManager
  DisputeManager: DisputeManager
  Staking: Staking
  ServiceRegistry: ServiceRegistry
  Curation: Curation
  RewardsManager: RewardsManager
  GNS: GNS
  GraphProxyAdmin: GraphProxyAdmin
  GraphToken: GraphToken
  Controller: Controller
  BancorFormula: BancorFormula
  IENS: IENS
  GraphGovernance: GraphGovernance
  AllocationExchange: AllocationExchange
  SubgraphNFT: SubgraphNFT
  SubgraphNFTDescriptor: SubgraphNFTDescriptor
  GraphCurationToken: GraphCurationToken
  L1GraphTokenGateway: L1GraphTokenGateway
  BridgeEscrow: BridgeEscrow
  L2GraphToken: L2GraphToken
  L2GraphTokenGateway: L2GraphTokenGateway
}

export const loadAddressBookContract = (
  contractName: string,
  addressBook: AddressBook,
  signerOrProvider?: Signer | providers.Provider,
): BaseContract => {
  const contractEntry = addressBook.getEntry(contractName)
  let contract = getContractAt(contractName, contractEntry.address)
  if (signerOrProvider) {
    contract = contract.connect(signerOrProvider)
  }
  return contract
}

export const loadContracts = (
  addressBook: AddressBook,
  chainId: number | string,
  signerOrProvider?: Signer | providers.Provider,
  enableTXLogging = false,
): NetworkContracts => {
  const contracts = {}
  for (const contractName of addressBook.listEntries()) {
    try {
<<<<<<< HEAD
      contracts[contractName] = loadAddressBookContract(contractName, addressBook, signerOrProvider)
      // On L2 networks, we alias L2GraphToken as GraphToken
      if (signerOrProvider && chainIdIsL2(chainId) && contractName == 'L2GraphToken') {
        contracts['GraphToken'] = contracts[contractName]
=======
      let contract = getContractAt(contractName, contractEntry.address)
      if (enableTXLogging) {
        contract.connect = getWrappedConnect(contract, contractName)
        contract = wrapCalls(contract, contractName)
      }
      contracts[contractName] = contract
      if (signerOrProvider) {
        contracts[contractName] = contracts[contractName].connect(signerOrProvider)
>>>>>>> 7e5ac05d
      }
    } catch (err) {
      logger.warn(`Could not load contract ${contractName} - ${err.message}`)
    }
  }
  return contracts as NetworkContracts
}

// Returns a contract connect function that wrapps contract calls with wrapCalls
function getWrappedConnect(
  contract: Contract,
  contractName: string,
): (signerOrProvider: string | Provider | Signer) => Contract {
  const call = contract.connect.bind(contract)
  const override = (signerOrProvider: string | Provider | Signer): Contract => {
    const connectedContract = call(signerOrProvider)
    connectedContract.connect = getWrappedConnect(connectedContract, contractName)
    return wrapCalls(connectedContract, contractName)
  }
  return override
}

// Returns a contract with wrapped calls
// The wrapper will run the tx, wait for confirmation and log the details
function wrapCalls(contract: Contract, contractName: string): Contract {
  const wrappedContract = lodash.cloneDeep(contract)

  for (const fn of Object.keys(contract.functions)) {
    const call: ContractFunction<ContractTransaction> = contract.functions[fn]
    const override = async (...args: Array<any>): Promise<ContractTransaction> => {
      // Make the call
      const tx = await call(...args)
      logContractCall(tx, contractName, fn, args)

      // Wait for confirmation
      const receipt = await contract.provider.waitForTransaction(tx.hash)
      logContractReceipt(tx, receipt)
      return tx
    }

    wrappedContract.functions[fn] = override
    wrappedContract[fn] = override
  }

  return wrappedContract
}

function logContractCall(
  tx: ContractTransaction,
  contractName: string,
  fn: string,
  args: Array<any>,
) {
  const msg = []
  msg.push(`> Sent transaction ${contractName}.${fn}`)
  msg.push(`   sender: ${tx.from}`)
  msg.push(`   contract: ${tx.to}`)
  msg.push(`   params: [ ${args} ]`)
  msg.push(`   txHash: ${tx.hash}`)

  logToConsoleAndFile(msg)
}

function logContractReceipt(tx: ContractTransaction, receipt: ContractReceipt) {
  const msg = []
  msg.push(
    receipt.status ? `✔ Transaction succeeded: ${tx.hash}` : `✖ Transaction failed: ${tx.hash}`,
  )

  logToConsoleAndFile(msg)
}

function logToConsoleAndFile(msg: string[]) {
  const isoDate = new Date().toISOString()
  const fileName = `tx-${isoDate.substring(0, 10)}.log`

  msg.map((line) => {
    console.log(line)
    fs.appendFileSync(fileName, `[${isoDate}] ${line}\n`)
  })
}<|MERGE_RESOLUTION|>--- conflicted
+++ resolved
@@ -1,7 +1,5 @@
-<<<<<<< HEAD
-import { BaseContract, providers, Signer } from 'ethers'
-=======
 import {
+  BaseContract,
   Contract,
   ContractFunction,
   ContractReceipt,
@@ -12,7 +10,6 @@
 import { Provider } from '@ethersproject/providers'
 import lodash from 'lodash'
 import fs from 'fs'
->>>>>>> 7e5ac05d
 
 import { AddressBook } from './address-book'
 import { chainIdIsL2 } from './cross-chain'
@@ -86,22 +83,23 @@
 ): NetworkContracts => {
   const contracts = {}
   for (const contractName of addressBook.listEntries()) {
+    const contractEntry = addressBook.getEntry(contractName)
+
     try {
-<<<<<<< HEAD
-      contracts[contractName] = loadAddressBookContract(contractName, addressBook, signerOrProvider)
-      // On L2 networks, we alias L2GraphToken as GraphToken
-      if (signerOrProvider && chainIdIsL2(chainId) && contractName == 'L2GraphToken') {
-        contracts['GraphToken'] = contracts[contractName]
-=======
       let contract = getContractAt(contractName, contractEntry.address)
       if (enableTXLogging) {
         contract.connect = getWrappedConnect(contract, contractName)
         contract = wrapCalls(contract, contractName)
       }
       contracts[contractName] = contract
+
       if (signerOrProvider) {
         contracts[contractName] = contracts[contractName].connect(signerOrProvider)
->>>>>>> 7e5ac05d
+      }
+
+      // On L2 networks, we alias L2GraphToken as GraphToken
+      if (chainIdIsL2(chainId) && contractName == 'L2GraphToken') {
+        contracts['GraphToken'] = contracts[contractName]
       }
     } catch (err) {
       logger.warn(`Could not load contract ${contractName} - ${err.message}`)
