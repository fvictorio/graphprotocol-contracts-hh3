// SPDX-License-Identifier: GPL-2.0-or-later

pragma solidity >=0.6.12 <0.8.0;
pragma abicoder v2;

<<<<<<< HEAD
import "./IStakingData.sol";

interface IStaking is IStakingData {
    // -- Allocation Data --

    /**
     * @dev Possible states an allocation can be
     * States:
     * - Null = indexer == address(0)
     * - Active = not Null && tokens > 0
     * - Closed = Active && closedAtEpoch != 0
     * - Finalized = Closed && closedAtEpoch + channelDisputeEpochs > now()
     * - Claimed = not Null && tokens == 0
     */
    enum AllocationState {
        Null,
        Active,
        Closed,
        Finalized,
        Claimed
    }

    // -- Configuration --

    function setMinimumIndexerStake(uint256 _minimumIndexerStake) external;

    function setThawingPeriod(uint32 _thawingPeriod) external;

    function setCurationPercentage(uint32 _percentage) external;

    function setProtocolPercentage(uint32 _percentage) external;

    function setChannelDisputeEpochs(uint32 _channelDisputeEpochs) external;

    function setMaxAllocationEpochs(uint32 _maxAllocationEpochs) external;

    function setRebateRatio(uint32 _alphaNumerator, uint32 _alphaDenominator) external;

    function setDelegationRatio(uint32 _delegationRatio) external;

    function setDelegationParameters(
        uint32 _indexingRewardCut,
        uint32 _queryFeeCut,
        uint32 _cooldownBlocks
    ) external;

    function setDelegationParametersCooldown(uint32 _blocks) external;

    function setDelegationUnbondingPeriod(uint32 _delegationUnbondingPeriod) external;

    function setDelegationTaxPercentage(uint32 _percentage) external;

    function setSlasher(address _slasher, bool _allowed) external;

    // -- Operation --

    function setOperator(address _operator, bool _allowed) external;

    function isOperator(address _operator, address _indexer) external view returns (bool);

    // -- Staking --

    function stake(uint256 _tokens) external;

    function stakeTo(address _indexer, uint256 _tokens) external;

    function unstake(uint256 _tokens) external;

    function slash(
        address _indexer,
        uint256 _tokens,
        uint256 _reward,
        address _beneficiary
    ) external;

    function withdraw() external;

    function setRewardsDestination(address _destination) external;

    // -- Delegation --

    function delegate(address _indexer, uint256 _tokens) external returns (uint256);

    function undelegate(address _indexer, uint256 _shares) external returns (uint256);

    function withdrawDelegated(address _indexer, address _newIndexer) external returns (uint256);

    // -- Channel management and allocations --

    function allocate(
        bytes32 _subgraphDeploymentID,
        uint256 _tokens,
        address _allocationID,
        bytes32 _metadata,
        bytes calldata _proof
    ) external;

    function allocateFrom(
        address _indexer,
        bytes32 _subgraphDeploymentID,
        uint256 _tokens,
        address _allocationID,
        bytes32 _metadata,
        bytes calldata _proof
    ) external;

    function closeAllocation(address _allocationID, bytes32 _poi) external;

    function closeAllocationMany(CloseAllocationRequest[] calldata _requests) external;

    function closeAndAllocate(
        address _oldAllocationID,
        bytes32 _poi,
        address _indexer,
        bytes32 _subgraphDeploymentID,
        uint256 _tokens,
        address _allocationID,
        bytes32 _metadata,
        bytes calldata _proof
    ) external;

    function collect(uint256 _tokens, address _allocationID) external;

    function claim(address _allocationID, bool _restake) external;

    function claimMany(address[] calldata _allocationID, bool _restake) external;

    // -- Getters and calculations --

    function hasStake(address _indexer) external view returns (bool);

    function getIndexerStakedTokens(address _indexer) external view returns (uint256);

    function getIndexerCapacity(address _indexer) external view returns (uint256);

    function getAllocation(address _allocationID) external view returns (Allocation memory);

    function getAllocationState(address _allocationID) external view returns (AllocationState);

    function isAllocation(address _allocationID) external view returns (bool);

    function getSubgraphAllocatedTokens(bytes32 _subgraphDeploymentID)
        external
        view
        returns (uint256);

    function getDelegation(address _indexer, address _delegator)
        external
        view
        returns (Delegation memory);

    function isDelegator(address _indexer, address _delegator) external view returns (bool);
=======
import { IStakingBase } from "./IStakingBase.sol";
import { IStakingExtension } from "./IStakingExtension.sol";
import { Stakes } from "./libs/Stakes.sol";
import { IStakingData } from "./IStakingData.sol";
import { Rebates } from "./libs/Rebates.sol";
import { IMulticall } from "../base/IMulticall.sol";
import { IManaged } from "../governance/IManaged.sol";

/**
 * @title Interface for the Staking contract
 * @notice This is the interface that should be used when interacting with the Staking contract.
 * @dev Note that Staking doesn't actually inherit this interface. This is because of
 * the custom setup of the Staking contract where part of the functionality is implemented
 * in a separate contract (StakingExtension) to which calls are delegated through the fallback function.
 */
interface IStaking is IStakingBase, IStakingExtension, IMulticall, IManaged {
    // Nothing to see here
>>>>>>> 5ca96949
}<|MERGE_RESOLUTION|>--- conflicted
+++ resolved
@@ -3,160 +3,6 @@
 pragma solidity >=0.6.12 <0.8.0;
 pragma abicoder v2;
 
-<<<<<<< HEAD
-import "./IStakingData.sol";
-
-interface IStaking is IStakingData {
-    // -- Allocation Data --
-
-    /**
-     * @dev Possible states an allocation can be
-     * States:
-     * - Null = indexer == address(0)
-     * - Active = not Null && tokens > 0
-     * - Closed = Active && closedAtEpoch != 0
-     * - Finalized = Closed && closedAtEpoch + channelDisputeEpochs > now()
-     * - Claimed = not Null && tokens == 0
-     */
-    enum AllocationState {
-        Null,
-        Active,
-        Closed,
-        Finalized,
-        Claimed
-    }
-
-    // -- Configuration --
-
-    function setMinimumIndexerStake(uint256 _minimumIndexerStake) external;
-
-    function setThawingPeriod(uint32 _thawingPeriod) external;
-
-    function setCurationPercentage(uint32 _percentage) external;
-
-    function setProtocolPercentage(uint32 _percentage) external;
-
-    function setChannelDisputeEpochs(uint32 _channelDisputeEpochs) external;
-
-    function setMaxAllocationEpochs(uint32 _maxAllocationEpochs) external;
-
-    function setRebateRatio(uint32 _alphaNumerator, uint32 _alphaDenominator) external;
-
-    function setDelegationRatio(uint32 _delegationRatio) external;
-
-    function setDelegationParameters(
-        uint32 _indexingRewardCut,
-        uint32 _queryFeeCut,
-        uint32 _cooldownBlocks
-    ) external;
-
-    function setDelegationParametersCooldown(uint32 _blocks) external;
-
-    function setDelegationUnbondingPeriod(uint32 _delegationUnbondingPeriod) external;
-
-    function setDelegationTaxPercentage(uint32 _percentage) external;
-
-    function setSlasher(address _slasher, bool _allowed) external;
-
-    // -- Operation --
-
-    function setOperator(address _operator, bool _allowed) external;
-
-    function isOperator(address _operator, address _indexer) external view returns (bool);
-
-    // -- Staking --
-
-    function stake(uint256 _tokens) external;
-
-    function stakeTo(address _indexer, uint256 _tokens) external;
-
-    function unstake(uint256 _tokens) external;
-
-    function slash(
-        address _indexer,
-        uint256 _tokens,
-        uint256 _reward,
-        address _beneficiary
-    ) external;
-
-    function withdraw() external;
-
-    function setRewardsDestination(address _destination) external;
-
-    // -- Delegation --
-
-    function delegate(address _indexer, uint256 _tokens) external returns (uint256);
-
-    function undelegate(address _indexer, uint256 _shares) external returns (uint256);
-
-    function withdrawDelegated(address _indexer, address _newIndexer) external returns (uint256);
-
-    // -- Channel management and allocations --
-
-    function allocate(
-        bytes32 _subgraphDeploymentID,
-        uint256 _tokens,
-        address _allocationID,
-        bytes32 _metadata,
-        bytes calldata _proof
-    ) external;
-
-    function allocateFrom(
-        address _indexer,
-        bytes32 _subgraphDeploymentID,
-        uint256 _tokens,
-        address _allocationID,
-        bytes32 _metadata,
-        bytes calldata _proof
-    ) external;
-
-    function closeAllocation(address _allocationID, bytes32 _poi) external;
-
-    function closeAllocationMany(CloseAllocationRequest[] calldata _requests) external;
-
-    function closeAndAllocate(
-        address _oldAllocationID,
-        bytes32 _poi,
-        address _indexer,
-        bytes32 _subgraphDeploymentID,
-        uint256 _tokens,
-        address _allocationID,
-        bytes32 _metadata,
-        bytes calldata _proof
-    ) external;
-
-    function collect(uint256 _tokens, address _allocationID) external;
-
-    function claim(address _allocationID, bool _restake) external;
-
-    function claimMany(address[] calldata _allocationID, bool _restake) external;
-
-    // -- Getters and calculations --
-
-    function hasStake(address _indexer) external view returns (bool);
-
-    function getIndexerStakedTokens(address _indexer) external view returns (uint256);
-
-    function getIndexerCapacity(address _indexer) external view returns (uint256);
-
-    function getAllocation(address _allocationID) external view returns (Allocation memory);
-
-    function getAllocationState(address _allocationID) external view returns (AllocationState);
-
-    function isAllocation(address _allocationID) external view returns (bool);
-
-    function getSubgraphAllocatedTokens(bytes32 _subgraphDeploymentID)
-        external
-        view
-        returns (uint256);
-
-    function getDelegation(address _indexer, address _delegator)
-        external
-        view
-        returns (Delegation memory);
-
-    function isDelegator(address _indexer, address _delegator) external view returns (bool);
-=======
 import { IStakingBase } from "./IStakingBase.sol";
 import { IStakingExtension } from "./IStakingExtension.sol";
 import { Stakes } from "./libs/Stakes.sol";
@@ -174,5 +20,4 @@
  */
 interface IStaking is IStakingBase, IStakingExtension, IMulticall, IManaged {
     // Nothing to see here
->>>>>>> 5ca96949
 }