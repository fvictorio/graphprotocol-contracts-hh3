--- conflicted
+++ resolved
@@ -10,23 +10,6 @@
 
 // Graph Runtime Environment (GRE) extensions for the HRE
 extendEnvironment((hre: HardhatRuntimeEnvironment) => {
-<<<<<<< HEAD
-  hre['contracts'] = lazyObject(() => {
-    const chainId = hre.network.config.chainId.toString()
-    const provider = hre.ethers.provider
-    const addressBook = getAddressBook(cliOpts.addressBook.default, chainId)
-    const contracts = loadContracts(addressBook, chainId, provider) as ConsoleNetworkContracts
-    // Connect contracts to a signing account
-    contracts.connect = async function (n = 0) {
-      const accounts = await hre.ethers.getSigners()
-      const senderAccount = accounts[n]
-      console.log(`> Sender set to ${senderAccount.address}`)
-      for (const [k, contract] of Object.entries(contracts)) {
-        if (contract instanceof Contract) {
-          contracts[k] = contract.connect(senderAccount)
-        }
-      }
-=======
   hre.graph = (opts: GREOptions = {}) => {
     const chainId = hre.network.config.chainId?.toString() ?? '1337'
     const addressBookPath = opts.addressBook ?? process.env.ADDRESS_BOOK
@@ -34,7 +17,6 @@
 
     if (!fs.existsSync(addressBookPath)) {
       throw new Error(`Address book not found: ${addressBookPath}`)
->>>>>>> e1bd11f6
     }
 
     if (!fs.existsSync(graphConfigPath)) {
